<?xml version="1.0" encoding="UTF-8"?>
<!-- Copyright 2017, Yahoo Holdings Inc.
     Licensed under the terms of the Apache License 2.0. Please see LICENSE file in project root for terms. -->
<project xmlns="http://maven.apache.org/POM/4.0.0" xmlns:xsi="http://www.w3.org/2001/XMLSchema-instance" xsi:schemaLocation="http://maven.apache.org/POM/4.0.0 http://maven.apache.org/xsd/maven-4.0.0.xsd">
    <parent>
        <artifactId>maha-parent</artifactId>
        <groupId>com.yahoo.maha</groupId>
<<<<<<< HEAD
        <version>5.273-SNAPSHOT</version>
=======
        <version>5.274-SNAPSHOT</version>
>>>>>>> b48e9d1d
    </parent>
    <modelVersion>4.0.0</modelVersion>

    <groupId>com.yahoo.maha</groupId>
    <artifactId>maha-druid-lookups</artifactId>
    <packaging>jar</packaging>


    <properties>
        <druid.version>0.11.0</druid.version>
        <protobuf.version>3.1.0</protobuf.version>
    </properties>

    <dependencies>
        <!-- Enable H2Driver for local Oracle query testing -->
        <dependency>
            <groupId>com.h2database</groupId>
            <artifactId>h2</artifactId>
            <scope>test</scope>
        </dependency>
        <!-- END Enable H2Driver for local Oracle query testing -->
        <dependency>
            <groupId>mysql</groupId>
            <artifactId>mysql-connector-java</artifactId>
            <version>8.0.11</version>
        </dependency>

        <dependency>
            <groupId>com.yahoo.maha</groupId>
            <artifactId>maha-db</artifactId>
            <version>${project.version}</version>
        </dependency>

        <dependency>

            <groupId>org.apache.hadoop</groupId>
            <artifactId>hadoop-client</artifactId>
            <version>2.3.0</version>
            <scope>provided</scope>
            <exclusions>
                <exclusion>
                    <groupId>commons-cli</groupId>
                    <artifactId>commons-cli</artifactId>
                </exclusion>
                <exclusion>
                    <groupId>commons-httpclient</groupId>
                    <artifactId>commons-httpclient</artifactId>
                </exclusion>
                <exclusion>
                    <groupId>log4j</groupId>
                    <artifactId>log4j</artifactId>
                </exclusion>
                <exclusion>
                    <groupId>commons-codec</groupId>
                    <artifactId>commons-codec</artifactId>
                </exclusion>
                <exclusion>
                    <groupId>commons-logging</groupId>
                    <artifactId>commons-logging</artifactId>
                </exclusion>
                <exclusion>
                    <groupId>commons-io</groupId>
                    <artifactId>commons-io</artifactId>
                </exclusion>
                <exclusion>
                    <groupId>commons-lang</groupId>
                    <artifactId>commons-lang</artifactId>
                </exclusion>
                <exclusion>
                    <groupId>org.apache.httpcomponents</groupId>
                    <artifactId>httpclient</artifactId>
                </exclusion>
                <exclusion>
                    <groupId>org.apache.httpcomponents</groupId>
                    <artifactId>httpcore</artifactId>
                </exclusion>
                <exclusion>
                    <groupId>org.codehaus.jackson</groupId>
                    <artifactId>jackson-core-asl</artifactId>
                </exclusion>
                <exclusion>
                    <groupId>org.codehaus.jackson</groupId>
                    <artifactId>jackson-mapper-asl</artifactId>
                </exclusion>
                <exclusion>
                    <groupId>org.apache.zookeeper</groupId>
                    <artifactId>zookeeper</artifactId>
                </exclusion>
                <exclusion>
                    <groupId>org.slf4j</groupId>
                    <artifactId>slf4j-api</artifactId>
                </exclusion>
                <exclusion>
                    <groupId>org.slf4j</groupId>
                    <artifactId>slf4j-log4j12</artifactId>
                </exclusion>
                <exclusion>
                    <groupId>javax.ws.rs</groupId>
                    <artifactId>jsr311-api</artifactId>
                </exclusion>
                <exclusion>
                    <groupId>com.google.code.findbugs</groupId>
                    <artifactId>jsr305</artifactId>
                </exclusion>
                <exclusion>
                    <groupId>org.mortbay.jetty</groupId>
                    <artifactId>jetty-util</artifactId>
                </exclusion>
                <exclusion>
                    <groupId>org.apache.hadoop</groupId>
                    <artifactId>hadoop-annotations</artifactId>
                </exclusion>
                <exclusion>
                    <groupId>javax.activation</groupId>
                    <artifactId>activation</artifactId>
                </exclusion>
                <exclusion>
                    <groupId>com.google.protobuf</groupId>
                    <artifactId>protobuf-java</artifactId>
                </exclusion>
                <exclusion>
                    <groupId>com.sun.jersey</groupId>
                    <artifactId>jersey-core</artifactId>
                </exclusion>
            </exclusions>
        </dependency>
        <dependency>
            <groupId>io.druid</groupId>
            <artifactId>druid-api</artifactId>
            <version>${druid.version}</version>
            <scope>provided</scope>
        </dependency>
        <dependency>
            <groupId>io.druid</groupId>
            <artifactId>druid-processing</artifactId>
            <version>${druid.version}</version>
            <scope>provided</scope>
        </dependency>
        <dependency>
            <groupId>io.druid</groupId>
            <artifactId>druid-server</artifactId>
            <version>${druid.version}</version>
            <scope>provided</scope>
        </dependency>
        <dependency>
            <groupId>io.druid</groupId>
            <artifactId>druid-common</artifactId>
            <version>${druid.version}</version>
            <scope>provided</scope>
            <exclusions>
                <exclusion>
                    <groupId>com.google.guava</groupId>
                    <artifactId>guava</artifactId>
                </exclusion>
            </exclusions>
        </dependency>
        <dependency>
            <groupId>com.google.guava</groupId>
            <artifactId>guava</artifactId>
            <version>16.0.1</version>
            <scope>provided</scope>
        </dependency>
        <dependency>
            <groupId>com.google.protobuf</groupId>
            <artifactId>protobuf-java</artifactId>
            <version>${protobuf.version}</version>
            <scope>provided</scope>
        </dependency>
        <dependency>
            <groupId>com.googlecode.json-simple</groupId>
            <artifactId>json-simple</artifactId>
            <version>1.1.1</version>
            <scope>provided</scope>
        </dependency>
        <dependency>
            <groupId>com.fasterxml.jackson.core</groupId>
            <artifactId>jackson-annotations</artifactId>
            <version>${jackson.version}</version>
            <scope>provided</scope>
        </dependency>
        <dependency>
            <groupId>org.apache.kafka</groupId>
            <artifactId>kafka-clients</artifactId>
            <version>0.10.2.0</version>
        </dependency>
        <dependency>
            <groupId>org.rocksdb</groupId>
            <artifactId>rocksdbjni</artifactId>
            <version>${rocksdb.version}</version>
        </dependency>
        <dependency>
            <groupId>org.zeroturnaround</groupId>
            <artifactId>zt-zip</artifactId>
            <version>1.9</version>
            <type>jar</type>
        </dependency>
        <dependency>
            <groupId>org.mongodb</groupId>
            <artifactId>mongo-java-driver</artifactId>
            <version>${mongo-java-driver.version}</version>
        </dependency>
        <dependency>
            <groupId>com.github.ben-manes.caffeine</groupId>
            <artifactId>caffeine</artifactId>
            <version>${caffeine.version}</version>
        </dependency>
        <!-- Tests -->
        <dependency>
            <groupId>de.bwaldvogel</groupId>
            <artifactId>mongo-java-server</artifactId>
            <version>1.5.0</version>
            <scope>test</scope>
            <exclusions>
                <exclusion>
                    <groupId>io.netty</groupId>
                    <artifactId>*</artifactId>
                </exclusion>
            </exclusions>
        </dependency>
        <dependency>
            <groupId>junit</groupId>
            <artifactId>junit</artifactId>
            <version>${junit.version}</version>
            <scope>test</scope>
        </dependency>
        <dependency>
            <groupId>io.druid</groupId>
            <artifactId>druid-server</artifactId>
            <version>0.9.1.1</version>
            <type>test-jar</type>
            <scope>test</scope>
        </dependency>
        <dependency>
            <groupId>org.apache.curator</groupId>
            <artifactId>curator-test</artifactId>
            <version>2.8.0</version>
            <scope>test</scope>
        </dependency>
        <dependency>
            <groupId>mx4j</groupId>
            <artifactId>mx4j-tools</artifactId>
            <version>3.0.1</version>
            <scope>test</scope>
        </dependency>
        <dependency>
            <groupId>org.easymock</groupId>
            <artifactId>easymock</artifactId>
            <version>3.3</version>
            <scope>test</scope>
        </dependency>
        <dependency>
            <groupId>org.testng</groupId>
            <artifactId>testng</artifactId>
            <version>6.8.7</version>
            <scope>test</scope>
        </dependency>
        <dependency>
            <groupId>org.mockito</groupId>
            <artifactId>mockito-core</artifactId>
            <version>${mockito.version}</version>
            <scope>test</scope>
        </dependency>
    </dependencies>

    <distributionManagement>
        <repository>
            <id>bintray-maha-druid-lookups-repo</id>
            <url>https://api.bintray.com/maven/yahoo/maven/maha-druid-lookups/;publish=1</url>
        </repository>
    </distributionManagement>
    <build>
        <plugins>
            <plugin>
                <groupId>org.apache.maven.plugins</groupId>
                <artifactId>maven-compiler-plugin</artifactId>
                <version>${maven.compiler.plugin.version}</version>
                <configuration>
                    <source>1.8</source>
                    <target>1.8</target>
                </configuration>
            </plugin>
            <plugin>
                <groupId>org.apache.maven.plugins</groupId>
                <artifactId>maven-surefire-plugin</artifactId>
                <version>${maven-surefire-plugin.version}</version>
                <configuration>
                    <forkCount>7</forkCount>
                    <reuseForks>true</reuseForks>
                    <argLine>-Xmx2048m -Djava.library.path=/home/y/lib64 ${surefireArgLine}</argLine>
                    <workingDirectory>target/FORK_DIRECTORY_${surefire.forkNumber}</workingDirectory>
                    <redirectTestOutputToFile>true</redirectTestOutputToFile>
                </configuration>
            </plugin>
            <plugin>
                <groupId>org.scoverage</groupId>
                <artifactId>scoverage-maven-plugin</artifactId>
                <version>${scoverage.plugin.version}</version>
                <executions>
                    <execution>
                        <phase>none</phase>
                    </execution>
                </executions>
                <configuration>
                    <skip>true</skip>
                </configuration>
            </plugin>
            <plugin>
                <groupId>org.apache.maven.plugins</groupId>
                <artifactId>maven-assembly-plugin</artifactId>
                <executions>
                    <execution>
                        <phase>package</phase>
                        <goals>
                            <goal>single</goal>
                        </goals>
                        <configuration>
                            <appendAssemblyId>false</appendAssemblyId>
                            <descriptors>
                                <descriptor>src/main/assembly/druid-lookups.xml</descriptor>
                            </descriptors>
                        </configuration>
                    </execution>
                </executions>
            </plugin>
            <plugin>
                <groupId>org.jacoco</groupId>
                <artifactId>jacoco-maven-plugin</artifactId>
                <version>0.8.1</version>
                <executions>
                    <execution>
                        <id>prepare-agent</id>
                        <goals>
                            <goal>prepare-agent</goal>
                        </goals>
                        <configuration>
                            <propertyName>surefireArgLine</propertyName>
                        </configuration>
                    </execution>
                    <execution>
                        <id>report</id>
                        <phase>test</phase>
                        <goals>
                            <goal>report</goal>
                        </goals>
                    </execution>
                    <execution>
                        <id>check</id>
                        <phase>test</phase>
                        <goals>
                            <goal>check</goal>
                        </goals>
                        <configuration>
                            <rules>
                                <!--  implementation is needed only for Maven 2  -->
                                <rule implementation="org.jacoco.maven.RuleConfiguration">
                                    <element>BUNDLE</element>
                                    <limits>
                                        <!--  implementation is needed only for Maven 2  -->
                                        <limit implementation="org.jacoco.report.check.Limit">
                                            <counter>COMPLEXITY</counter>
                                            <minimum>0.30</minimum>
                                        </limit>
                                        <limit implementation="org.jacoco.report.check.Limit">
                                            <value>COVEREDRATIO</value>
                                            <minimum>0.38</minimum>
                                        </limit>
                                    </limits>
                                </rule>
                            </rules>
                        </configuration>
                    </execution>
                </executions>
            </plugin>
        </plugins>
    </build>
</project><|MERGE_RESOLUTION|>--- conflicted
+++ resolved
@@ -5,11 +5,7 @@
     <parent>
         <artifactId>maha-parent</artifactId>
         <groupId>com.yahoo.maha</groupId>
-<<<<<<< HEAD
-        <version>5.273-SNAPSHOT</version>
-=======
-        <version>5.274-SNAPSHOT</version>
->>>>>>> b48e9d1d
+        <version>5.275-SNAPSHOT</version>
     </parent>
     <modelVersion>4.0.0</modelVersion>
 
