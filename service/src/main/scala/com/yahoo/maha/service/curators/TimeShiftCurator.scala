--- conflicted
+++ resolved
@@ -158,11 +158,7 @@
               , previousWindowRowList
               , dimensionKeySet)
 
-<<<<<<< HEAD
-            new Right[GeneralError, CuratorResult](DefaultCuratorResult(
-=======
             new Right[GeneralError, CuratorResult](CuratorResult(TimeShiftCurator.this, NoConfig,
->>>>>>> ca50292a
               Try(
                 RequestResult(defaultWindowRequestResultTry.get.queryPipelineResult.copy(rowList = derivedRowList)
                   , defaultWindowRequestResultTry.get.rowCountOption)
