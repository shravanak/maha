--- conflicted
+++ resolved
@@ -9,7 +9,7 @@
 import com.yahoo.maha.core.request.{CuratorJsonConfig, Field, ReportingRequest}
 import com.yahoo.maha.parrequest2.{GeneralError, ParCallable}
 import com.yahoo.maha.parrequest2.future.{CombinableRequest, ParFunction, ParRequest}
-import com.yahoo.maha.service.error.{MahaServiceBadRequestException}
+import com.yahoo.maha.service.error.MahaServiceBadRequestException
 import com.yahoo.maha.service.utils.CuratorMahaRequestLogBuilder
 import com.yahoo.maha.service.{MahaRequestContext, MahaService}
 import grizzled.slf4j.Logging
@@ -141,20 +141,12 @@
     * @param mahaRequestLogBuilder: Error logging
     * @return Modified reporting request with drilldown
     */
-<<<<<<< HEAD
   def implementDrilldownRequestMinimization(registryName: String,
                                             bucketParams: BucketParams,
                                             reportingRequest: ReportingRequest,
                                             mahaService: MahaService,
                                             mahaRequestLogBuilder: CuratorMahaRequestLogBuilder,
                                             drilldownConfig: DrilldownConfig): ReportingRequest = {
-=======
-  private def implementDrilldownRequestMinimization(registryName: String,
-              bucketParams: BucketParams,
-              reportingRequest: ReportingRequest,
-              mahaService: MahaService,
-              mahaRequestLogBuilder: CuratorMahaRequestLogBuilder): ReportingRequest = {
->>>>>>> dbde8d09
     val (rm, fields) : (RequestModel, IndexedSeq[Field]) = validateReportingRequest(registryName, bucketParams, reportingRequest, mahaService, mahaRequestLogBuilder)
     val primaryField : Field = mostGranularPrimaryKey(rm).orNull
 
