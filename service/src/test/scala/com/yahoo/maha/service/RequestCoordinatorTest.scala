// Copyright 2017, Yahoo Holdings Inc.
// Licensed under the terms of the Apache License 2.0. Please see LICENSE file in project root for terms.
package com.yahoo.maha.service

import java.util.concurrent.atomic.AtomicInteger

import com.yahoo.maha.core.bucketing.{BucketParams, UserInfo}
import com.yahoo.maha.core.request._
import com.yahoo.maha.jdbc.{Seq, _}
import com.yahoo.maha.parrequest2.GeneralError
import com.yahoo.maha.parrequest2.future.{ParFunction, ParRequest}
import com.yahoo.maha.service.curators._
import com.yahoo.maha.service.example.ExampleSchema.StudentSchema
import com.yahoo.maha.service.utils.MahaRequestLogHelper
import org.joda.time.DateTime
import org.joda.time.format.DateTimeFormat
import org.scalatest.BeforeAndAfterAll
import scala.collection.JavaConverters._

class RequestCoordinatorTest extends BaseMahaServiceTest with BeforeAndAfterAll {

  val today: String = DateTimeFormat.forPattern("yyyy-MM-dd").print(DateTime.now())
  val yesterday: String = DateTimeFormat.forPattern("yyyy-MM-dd").print(DateTime.now().minusDays(1))

  override def beforeAll(): Unit = {
    createTables()
    val insertSql = """INSERT INTO student_grade_sheet (year, section_id, student_id, class_id, total_marks, date, comment, month)
     VALUES (?, ?, ?, ?, ?, ?, ?, ?)"""

    val rows: List[Seq[Any]] = List(
      Seq(1, 100, 213, 200, 135, DateTimeFormat.forPattern("yyyy-MM-dd").print(DateTime.now().minusDays(9)), "some comment 1", today.toString),
      Seq(1, 100, 213, 198, 120, DateTimeFormat.forPattern("yyyy-MM-dd").print(DateTime.now().minusDays(10)), "some comment 2", today.toString),
      Seq(1, 500, 213, 197, 190, DateTimeFormat.forPattern("yyyy-MM-dd").print(DateTime.now().minusDays(10)), "some comment 3", today.toString),
      Seq(1, 100, 213, 200, 125, today.toString, "some comment 1", today.toString),
      Seq(1, 100, 213, 198, 180, yesterday.toString, "some comment 2", today.toString),
      Seq(1, 200, 213, 199, 175, today.toString, "some comment 3", today.toString)
    )

    rows.foreach {
      row =>
        val result = jdbcConnection.get.executeUpdate(insertSql, row)
        assert(result.isSuccess)
    }
    var count = 0
    jdbcConnection.get.queryForObject("select * from student_grade_sheet") {
      rs =>
        while (rs.next()) {
          count += 1
        }
    }
    assert(rows.size == count)
  }

  test("Test successful processing of Default curator") {

    val jsonRequest = s"""{
                          "cube": "student_performance",
                          "selectFields": [
                            {"field": "Student ID"},
                            {"field": "Class ID"},
                            {"field": "Section ID"},
                            {"field": "Total Marks"}
                          ],
                          "sortBy": [
                            {"field": "Total Marks", "order": "Desc"}
                          ],
                          "filterExpressions": [
                            {"field": "Day", "operator": "between", "from": "$fromDate", "to": "$toDate"},
                            {"field": "Student ID", "operator": "=", "value": "213"}
                          ]
                        }"""
    val reportingRequestResult = ReportingRequest.deserializeSyncWithFactBias(jsonRequest.getBytes, schema = StudentSchema)
    require(reportingRequestResult.isSuccess)
    val reportingRequest = reportingRequestResult.toOption.get

    val bucketParams = BucketParams(UserInfo("uid", isInternal = true))

    val mahaRequestContext = MahaRequestContext(REGISTRY,
      bucketParams,
      reportingRequest,
      jsonRequest.getBytes,
      Map.empty, "rid", "uid")
    val mahaRequestLogHelper = MahaRequestLogHelper(mahaRequestContext, mahaServiceConfig.mahaRequestLogWriter)

    val requestCoordinator: RequestCoordinator = DefaultRequestCoordinator(mahaService)

    val requestCoordinatorResult: Either[GeneralError, RequestCoordinatorResult] = requestCoordinator.execute(mahaRequestContext, mahaRequestLogHelper)
    val defaultCuratorResult: ParRequest[CuratorResult] = requestCoordinatorResult.right.get.resultMap(DefaultCurator.name)

    val defaultCuratorResultEither = defaultCuratorResult.resultMap((t: CuratorResult) => t)
    defaultCuratorResultEither.fold((t: GeneralError) => {
      fail(t.message)
    },(curatorResult: CuratorResult) => {
      assert(curatorResult.requestResultTry.isSuccess)
      val defaultExpectedSet = Set(
        "Row(Map(Student ID -> 0, Class ID -> 1, Section ID -> 2, Total Marks -> 3),ArrayBuffer(213, 200, 100, 125))",
        "Row(Map(Student ID -> 0, Class ID -> 1, Section ID -> 2, Total Marks -> 3),ArrayBuffer(213, 198, 100, 180))",
        "Row(Map(Student ID -> 0, Class ID -> 1, Section ID -> 2, Total Marks -> 3),ArrayBuffer(213, 199, 200, 175))"
      )

      var defaultCount = 0
      curatorResult.requestResultTry.get.queryPipelineResult.rowList.foreach( row => {
        println(row.toString)
        assert(defaultExpectedSet.contains(row.toString))
        defaultCount+=1
      })

      assert(defaultExpectedSet.size == defaultCount)
    })

  }

  test("Test successful processing of Timeshift curator") {

    val jsonRequest = s"""{
                          "cube": "student_performance",
                          "curators" : {
                            "test-blah-curator": { "config": {}},
                            "test-blah_curator2": { "config": {}},
                            "timeshift" : {
                              "config" : {
                              }
                            }
                          },
                          "selectFields": [
                            {"field": "Student ID"},
                            {"field": "Class ID"},
                            {"field": "Section ID"},
                            {"field": "Total Marks"}
                          ],
                          "sortBy": [
                            {"field": "Total Marks", "order": "Desc"}
                          ],
                          "filterExpressions": [
                            {"field": "Day", "operator": "between", "from": "$fromDate", "to": "$toDate"},
                            {"field": "Student ID", "operator": "=", "value": "213"}
                          ]
                        }"""
    val reportingRequestResult = ReportingRequest.deserializeSyncWithFactBias(jsonRequest.getBytes, schema = StudentSchema)
    require(reportingRequestResult.isSuccess)
    val reportingRequest = ReportingRequest.enableDebug(reportingRequestResult.toOption.get)

    assert(reportingRequest.curatorJsonConfigMap.contains(TimeShiftCurator.name))
    val bucketParams = BucketParams(UserInfo("uid", isInternal = true))

    val requestCoordinator: RequestCoordinator = DefaultRequestCoordinator(mahaService)


    val mahaRequestContext = MahaRequestContext(REGISTRY,
      bucketParams,
      reportingRequest,
      jsonRequest.getBytes,
      Map.empty, "rid", "uid")
    val mahaRequestLogHelper = MahaRequestLogHelper(mahaRequestContext, mahaServiceConfig.mahaRequestLogWriter)

    val requestCoordinatorResult: Either[GeneralError, RequestCoordinatorResult] = requestCoordinator.execute(mahaRequestContext, mahaRequestLogHelper)
    val timeShiftCuratorResult: ParRequest[CuratorResult] = requestCoordinatorResult.right.get.resultMap(TimeShiftCurator.name)

    val timeShiftCuratorResultEither = timeShiftCuratorResult.resultMap((t: CuratorResult) => t)
    timeShiftCuratorResultEither.fold((t: GeneralError) => {
      fail(t.message)
    },(curatorResult: CuratorResult) => {
      assert(curatorResult.requestResultTry.isSuccess)
      val expectedSet = Set(
        "Row(Map(Total Marks Prev -> 4, Section ID -> 2, Total Marks Pct Change -> 5, Student ID -> 0, Total Marks -> 3, Class ID -> 1),ArrayBuffer(213, 200, 100, 125, 135, -7.41))",
        "Row(Map(Total Marks Prev -> 4, Section ID -> 2, Total Marks Pct Change -> 5, Student ID -> 0, Total Marks -> 3, Class ID -> 1),ArrayBuffer(213, 198, 100, 180, 120, 50.0))",
        "Row(Map(Total Marks Prev -> 4, Section ID -> 2, Total Marks Pct Change -> 5, Student ID -> 0, Total Marks -> 3, Class ID -> 1),ArrayBuffer(213, 199, 200, 175, 0, 100.0))"
      )

      var cnt = 0
      curatorResult.requestResultTry.get.queryPipelineResult.rowList.foreach( row => {
        println(row.toString)
        assert(expectedSet.contains(row.toString))
        cnt+=1
      })

      assert(expectedSet.size == cnt)
    })

  }

  test("Test failure when processing of multiple curator when one is a singleton") {

    val jsonRequest = s"""{
                          "cube": "student_performance",
                          "curators" : {
                            "drilldown" : {
                              "config" : {
                                "dimension": "Section ID"
                              }
                            },
                            "timeshift" : {
                              "config" : {
                              }
                            }
                          },
                          "selectFields": [
                            {"field": "Student ID"},
                            {"field": "Class ID"},
                            {"field": "Section ID"},
                            {"field": "Total Marks"}
                          ],
                          "sortBy": [
                            {"field": "Total Marks", "order": "Desc"}
                          ],
                          "filterExpressions": [
                            {"field": "Day", "operator": "between", "from": "$fromDate", "to": "$toDate"},
                            {"field": "Student ID", "operator": "=", "value": "213"}
                          ]
                        }"""
    val reportingRequestResult = ReportingRequest.deserializeSyncWithFactBias(jsonRequest.getBytes, schema = StudentSchema)
    require(reportingRequestResult.isSuccess)
    val reportingRequest = ReportingRequest.enableDebug(reportingRequestResult.toOption.get)

    val bucketParams = BucketParams(UserInfo("uid", isInternal = true))

    val requestCoordinator: RequestCoordinator = DefaultRequestCoordinator(mahaService)


    val mahaRequestContext = MahaRequestContext(REGISTRY,
      bucketParams,
      reportingRequest,
      jsonRequest.getBytes,
      Map.empty, "rid", "uid")
    val mahaRequestLogHelper = MahaRequestLogHelper(mahaRequestContext, mahaServiceConfig.mahaRequestLogWriter)

    val requestCoordinatorResult: Either[GeneralError, RequestCoordinatorResult] = requestCoordinator.execute(mahaRequestContext, mahaRequestLogHelper)
    assert(requestCoordinatorResult.isLeft)
    assert(requestCoordinatorResult.left.get.message === "Singleton curators can only be requested by themselves but found TreeSet((drilldown,true), (timeshift,true))")

  }

  test("successfully return result when curator process returns error") {

    val jsonRequest = s"""{
                          "cube": "student_performance",
                          "curators" : {
                            "fail" : {
                              "config" : {
                              }
                            }
                          },
                          "selectFields": [
                            {"field": "Student ID"},
                            {"field": "Class ID"},
                            {"field": "Section ID"},
                            {"field": "Total Marks"}
                          ],
                          "sortBy": [
                            {"field": "Total Marks", "order": "Desc"}
                          ],
                          "filterExpressions": [
                            {"field": "Day", "operator": "between", "from": "$fromDate", "to": "$toDate"},
                            {"field": "Student ID", "operator": "=", "value": "213"}
                          ]
                        }"""
    val reportingRequestResult = ReportingRequest.deserializeSyncWithFactBias(jsonRequest.getBytes, schema = StudentSchema)
    require(reportingRequestResult.isSuccess)
    val reportingRequest = ReportingRequest.enableDebug(reportingRequestResult.toOption.get)

    val bucketParams = BucketParams(UserInfo("uid", isInternal = true))

    val requestCoordinator: RequestCoordinator = DefaultRequestCoordinator(mahaService)


    val mahaRequestContext = MahaRequestContext(REGISTRY,
      bucketParams,
      reportingRequest,
      jsonRequest.getBytes,
      Map.empty, "rid", "uid")
    val mahaRequestLogHelper = MahaRequestLogHelper(mahaRequestContext, mahaServiceConfig.mahaRequestLogWriter)

    val requestCoordinatorResult: Either[GeneralError, RequestCoordinatorResult] = requestCoordinator.execute(mahaRequestContext, mahaRequestLogHelper)
    assert(requestCoordinatorResult.isRight)

    val resultList = requestCoordinatorResult.right.get.combinedResultList
    val errCall = new AtomicInteger(0)
    val sucCall = new AtomicInteger(0)
    val foldResult = resultList.fold[Unit](ParFunction.fromScala({
      err =>
        errCall.incrementAndGet()
        println(err.message)
        assert(false, "Should not have been called, even though non default curator failed")
    }), ParFunction.fromScala({
      seq: java.util.List[Either[GeneralError, CuratorResult]] =>
        val resultList = seq.asScala
        assert(resultList.size == 2)
        sucCall.incrementAndGet()
        assert(resultList(0).isRight)
        assert(resultList(0).right.get.curator.name === DefaultCurator.name)
        assert(resultList(1).isLeft)
        assert(resultList(1).left.get.message === "failed")
    }))
    val result = foldResult.get
    assert(errCall.get() === 0)
    assert(sucCall.get() === 1)
    assert(result.isRight)
  }

  test("successfully return result when default curator process returns error") {

    val jsonRequest = s"""{
                          "cube": "student_performance",
                          "curators" : {
                            "fail" : {
                              "config" : {
                              }
                            }
                          },
                          "selectFields": [
                            {"field": "Student Blah"},
                            {"field": "Class ID"},
                            {"field": "Section ID"},
                            {"field": "Total Marks"}
                          ],
                          "sortBy": [
                            {"field": "Total Marks", "order": "Desc"}
                          ],
                          "filterExpressions": [
                            {"field": "Day", "operator": "between", "from": "$fromDate", "to": "$toDate"},
                            {"field": "Student ID", "operator": "=", "value": "213"}
                          ]
                        }"""
    val reportingRequestResult = ReportingRequest.deserializeSyncWithFactBias(jsonRequest.getBytes, schema = StudentSchema)
    require(reportingRequestResult.isSuccess)
    val reportingRequest = ReportingRequest.enableDebug(reportingRequestResult.toOption.get)

    val bucketParams = BucketParams(UserInfo("uid", isInternal = true))

    val requestCoordinator: RequestCoordinator = DefaultRequestCoordinator(mahaService)


    val mahaRequestContext = MahaRequestContext(REGISTRY,
      bucketParams,
      reportingRequest,
      jsonRequest.getBytes,
      Map.empty, "rid", "uid")
    val mahaRequestLogHelper = MahaRequestLogHelper(mahaRequestContext, mahaServiceConfig.mahaRequestLogWriter)

    val requestCoordinatorResult: Either[GeneralError, RequestCoordinatorResult] = requestCoordinator.execute(mahaRequestContext, mahaRequestLogHelper)
    assert(requestCoordinatorResult.isRight)

    val resultList = requestCoordinatorResult.right.get.combinedResultList
    val errCall = new AtomicInteger(0)
    val sucCall = new AtomicInteger(0)
    val foldResult = resultList.fold[Unit](ParFunction.fromScala({
      err =>
        errCall.incrementAndGet()
        println(err.message)
        println(err.throwableOption.map(_.getMessage))
        assert(false, "should not have been called!")
    }), ParFunction.fromScala({
      seq: java.util.List[Either[GeneralError, CuratorResult]] =>
        val resultList = seq.asScala
        assert(resultList.size == 2)
        sucCall.incrementAndGet()
        println(resultList(0))
        println(resultList(1))
        assert(resultList(0).isLeft)
        assert(resultList(0).left.get.message === "requirement failed: ERROR_CODE:10005 Failed to find primary key alias for Student Blah")
        assert(resultList(1).isLeft)
        assert(resultList(1).left.get.message === "failed")
    }))
    val result = foldResult.get
    assert(errCall.get() === 0)
    assert(sucCall.get() === 1)
    assert(result.isRight)
  }

  test("Curator compare test") {
    val defaultCurator = new DefaultCurator()
    val timeShiftCurator = new TimeShiftCurator()
    assert(defaultCurator.compare(timeShiftCurator) == -1)
    assert(defaultCurator.compare(defaultCurator) == 0)
  }

  test("Test successful processing of Drilldown curator") {

    val jsonRequest = s"""{
                          "cube": "student_performance",
                          "curators" : {
                            "drilldown" : {
                              "config" : {
                                "dimension": "Section ID"
                              }
                            }
                          },
                          "selectFields": [
                            {"field": "Student ID"},
                            {"field": "Class ID"},
                            {"field": "Section ID"},
                            {"field": "Total Marks"}
                          ],
                          "sortBy": [
                            {"field": "Total Marks", "order": "Desc"}
                          ],
                          "filterExpressions": [
                            {"field": "Day", "operator": "between", "from": "$fromDate", "to": "$toDate"},
                            {"field": "Student ID", "operator": "=", "value": "213"}
                          ]
                        }"""
    val reportingRequestResult = ReportingRequest.deserializeSyncWithFactBias(jsonRequest.getBytes, schema = StudentSchema)
    require(reportingRequestResult.isSuccess)
    val reportingRequest = reportingRequestResult.toOption.get

    val bucketParams = BucketParams(UserInfo("uid", isInternal = true))

    val requestCoordinator: RequestCoordinator = DefaultRequestCoordinator(mahaService)

    val mahaRequestContext = MahaRequestContext(REGISTRY,
      bucketParams,
      reportingRequest,
      jsonRequest.getBytes,
      Map.empty, "rid", "uid")
    val mahaRequestLogHelper = MahaRequestLogHelper(mahaRequestContext, mahaServiceConfig.mahaRequestLogWriter)

    val requestCoordinatorResult: Either[GeneralError, RequestCoordinatorResult] = requestCoordinator.execute(mahaRequestContext, mahaRequestLogHelper)
    val drillDownCuratorResult: ParRequest[CuratorResult] = requestCoordinatorResult.right.get.resultMap(DrilldownCurator.name)

    val timeShiftCuratorResultEither = drillDownCuratorResult.resultMap((t: CuratorResult) => t)
    timeShiftCuratorResultEither.fold((t: GeneralError) => {
      fail(t.message)
    },(curatorResult: CuratorResult) => {
      assert(curatorResult.requestResultTry.isSuccess)
      val expectedSet = Set(
        "Row(Map(Section ID -> 0, Total Marks -> 1),ArrayBuffer(100, 305))",
        "Row(Map(Section ID -> 0, Total Marks -> 1),ArrayBuffer(200, 175))"
      )

      var cnt = 0
      curatorResult.requestResultTry.get.queryPipelineResult.rowList.foreach( row => {
        println(row.toString)
        assert(expectedSet.contains(row.toString))
        cnt+=1
      })

      assert(expectedSet.size == cnt)
    })

  }

<<<<<<< HEAD
  test("Test successful processing of TotalMetrics Curator") {
=======
  test("Test failed processing of Drilldown curator on inexistent DrillDown Dim") {
>>>>>>> 27045434

    val jsonRequest = s"""{
                          "cube": "student_performance",
                          "curators" : {
<<<<<<< HEAD
                            "totalmetrics" : {
                              "config" : {
=======
                            "drilldown" : {
                              "config" : {
                                "dimension": "Gender"
>>>>>>> 27045434
                              }
                            }
                          },
                          "selectFields": [
                            {"field": "Student ID"},
                            {"field": "Class ID"},
                            {"field": "Section ID"},
                            {"field": "Total Marks"}
                          ],
                          "sortBy": [
                            {"field": "Total Marks", "order": "Desc"}
                          ],
                          "filterExpressions": [
                            {"field": "Day", "operator": "between", "from": "$fromDate", "to": "$toDate"},
                            {"field": "Student ID", "operator": "=", "value": "213"}
                          ]
                        }"""
    val reportingRequestResult = ReportingRequest.deserializeSyncWithFactBias(jsonRequest.getBytes, schema = StudentSchema)
    require(reportingRequestResult.isSuccess)
    val reportingRequest = reportingRequestResult.toOption.get

    val bucketParams = BucketParams(UserInfo("uid", isInternal = true))

    val requestCoordinator: RequestCoordinator = DefaultRequestCoordinator(mahaService)

    val mahaRequestContext = MahaRequestContext(REGISTRY,
      bucketParams,
      reportingRequest,
      jsonRequest.getBytes,
      Map.empty, "rid", "uid")
    val mahaRequestLogHelper = MahaRequestLogHelper(mahaRequestContext, mahaServiceConfig.mahaRequestLogWriter)

    val requestCoordinatorResult: Either[GeneralError, RequestCoordinatorResult] = requestCoordinator.execute(mahaRequestContext, mahaRequestLogHelper)
<<<<<<< HEAD
    val totalMetricsCuratorResult: ParRequest[CuratorResult] = requestCoordinatorResult.right.get.resultMap(TotalMetricsCurator.name)

    val totalMetricsCuratorResultEither = totalMetricsCuratorResult.resultMap((t: CuratorResult) => t)
    totalMetricsCuratorResultEither.fold((t: GeneralError) => {
      fail(t.message)
    },(curatorResult: CuratorResult) => {
      assert(curatorResult.requestResultTry.isSuccess)
      val expectedSet = Set("Row(Map(Total Marks -> 0),ArrayBuffer(480))")
=======
    val drillDownCuratorResult: ParRequest[CuratorResult] = requestCoordinatorResult.right.get.resultMap(DrilldownCurator.name)

    val timeShiftCuratorResultEither = drillDownCuratorResult.resultMap((t: CuratorResult) => t)
    timeShiftCuratorResultEither.fold((t: GeneralError) => {
      fail(t.message)
    },(curatorResult: CuratorResult) => {
      assert(curatorResult.requestResultTry.isSuccess)
      val expectedSet = Set(
        "Row(Map(Section ID -> 0, Total Marks -> 1),ArrayBuffer(100, 305))",
        "Row(Map(Section ID -> 0, Total Marks -> 1),ArrayBuffer(200, 175))"
      )
>>>>>>> 27045434

      var cnt = 0
      curatorResult.requestResultTry.get.queryPipelineResult.rowList.foreach( row => {
        println(row.toString)
        assert(expectedSet.contains(row.toString))
        cnt+=1
      })

      assert(expectedSet.size == cnt)
    })

  }
}
<|MERGE_RESOLUTION|>--- conflicted
+++ resolved
@@ -439,23 +439,14 @@
 
   }
 
-<<<<<<< HEAD
-  test("Test successful processing of TotalMetrics Curator") {
-=======
   test("Test failed processing of Drilldown curator on inexistent DrillDown Dim") {
->>>>>>> 27045434
-
-    val jsonRequest = s"""{
-                          "cube": "student_performance",
-                          "curators" : {
-<<<<<<< HEAD
-                            "totalmetrics" : {
-                              "config" : {
-=======
+
+    val jsonRequest = s"""{
+                          "cube": "student_performance",
+                          "curators" : {
                             "drilldown" : {
                               "config" : {
                                 "dimension": "Gender"
->>>>>>> 27045434
                               }
                             }
                           },
@@ -489,16 +480,6 @@
     val mahaRequestLogHelper = MahaRequestLogHelper(mahaRequestContext, mahaServiceConfig.mahaRequestLogWriter)
 
     val requestCoordinatorResult: Either[GeneralError, RequestCoordinatorResult] = requestCoordinator.execute(mahaRequestContext, mahaRequestLogHelper)
-<<<<<<< HEAD
-    val totalMetricsCuratorResult: ParRequest[CuratorResult] = requestCoordinatorResult.right.get.resultMap(TotalMetricsCurator.name)
-
-    val totalMetricsCuratorResultEither = totalMetricsCuratorResult.resultMap((t: CuratorResult) => t)
-    totalMetricsCuratorResultEither.fold((t: GeneralError) => {
-      fail(t.message)
-    },(curatorResult: CuratorResult) => {
-      assert(curatorResult.requestResultTry.isSuccess)
-      val expectedSet = Set("Row(Map(Total Marks -> 0),ArrayBuffer(480))")
-=======
     val drillDownCuratorResult: ParRequest[CuratorResult] = requestCoordinatorResult.right.get.resultMap(DrilldownCurator.name)
 
     val timeShiftCuratorResultEither = drillDownCuratorResult.resultMap((t: CuratorResult) => t)
@@ -510,7 +491,6 @@
         "Row(Map(Section ID -> 0, Total Marks -> 1),ArrayBuffer(100, 305))",
         "Row(Map(Section ID -> 0, Total Marks -> 1),ArrayBuffer(200, 175))"
       )
->>>>>>> 27045434
 
       var cnt = 0
       curatorResult.requestResultTry.get.queryPipelineResult.rowList.foreach( row => {
@@ -523,4 +503,65 @@
     })
 
   }
+
+  test("Test successful processing of TotalMetrics Curator") {
+
+    val jsonRequest = s"""{
+                          "cube": "student_performance",
+                          "curators" : {
+                            "totalmetrics" : {
+                              "config" : {
+                              }
+                            }
+                          },
+                          "selectFields": [
+                            {"field": "Student ID"},
+                            {"field": "Class ID"},
+                            {"field": "Section ID"},
+                            {"field": "Total Marks"}
+                          ],
+                          "sortBy": [
+                            {"field": "Total Marks", "order": "Desc"}
+                          ],
+                          "filterExpressions": [
+                            {"field": "Day", "operator": "between", "from": "$fromDate", "to": "$toDate"},
+                            {"field": "Student ID", "operator": "=", "value": "213"}
+                          ]
+                        }"""
+    val reportingRequestResult = ReportingRequest.deserializeSyncWithFactBias(jsonRequest.getBytes, schema = StudentSchema)
+    require(reportingRequestResult.isSuccess)
+    val reportingRequest = reportingRequestResult.toOption.get
+
+    val bucketParams = BucketParams(UserInfo("uid", isInternal = true))
+
+    val requestCoordinator: RequestCoordinator = DefaultRequestCoordinator(mahaService)
+
+    val mahaRequestContext = MahaRequestContext(REGISTRY,
+      bucketParams,
+      reportingRequest,
+      jsonRequest.getBytes,
+      Map.empty, "rid", "uid")
+    val mahaRequestLogHelper = MahaRequestLogHelper(mahaRequestContext, mahaServiceConfig.mahaRequestLogWriter)
+
+    val requestCoordinatorResult: Either[GeneralError, RequestCoordinatorResult] = requestCoordinator.execute(mahaRequestContext, mahaRequestLogHelper)
+    val totalMetricsCuratorResult: ParRequest[CuratorResult] = requestCoordinatorResult.right.get.resultMap(TotalMetricsCurator.name)
+
+    val totalMetricsCuratorResultEither = totalMetricsCuratorResult.resultMap((t: CuratorResult) => t)
+    totalMetricsCuratorResultEither.fold((t: GeneralError) => {
+      fail(t.message)
+    },(curatorResult: CuratorResult) => {
+      assert(curatorResult.requestResultTry.isSuccess)
+      val expectedSet = Set("Row(Map(Total Marks -> 0),ArrayBuffer(480))")
+
+      var cnt = 0
+      curatorResult.requestResultTry.get.queryPipelineResult.rowList.foreach( row => {
+        println(row.toString)
+        assert(expectedSet.contains(row.toString))
+        cnt+=1
+      })
+
+      assert(expectedSet.size == cnt)
+    })
+
+  }
 }
