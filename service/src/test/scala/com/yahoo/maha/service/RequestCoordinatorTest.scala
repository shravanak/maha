--- conflicted
+++ resolved
@@ -179,23 +179,16 @@
 
   }
 
-<<<<<<< HEAD
-  test("Test successful processing of Timeshift curator") {
-=======
   test("Test failure when processing of multiple curator when one is a singleton") {
->>>>>>> ca50292a
 
     val jsonRequest = s"""{
                           "cube": "student_performance",
                           "curators" : {
-<<<<<<< HEAD
-=======
                             "drilldown" : {
                               "config" : {
                                 "dimension": "Section ID"
                               }
                             },
->>>>>>> ca50292a
                             "timeshift" : {
                               "config" : {
                               }
@@ -217,15 +210,6 @@
                         }"""
     val reportingRequestResult = ReportingRequest.deserializeSyncWithFactBias(jsonRequest.getBytes, schema = StudentSchema)
     require(reportingRequestResult.isSuccess)
-<<<<<<< HEAD
-    val reportingRequest = reportingRequestResult.toOption.get
-
-    val bucketParams = BucketParams(UserInfo("uid", true))
-
-    val mahaRequestLogHelper = MahaRequestLogHelper("er", mahaServiceConfig.mahaRequestLogWriter)
-
-    val requestCoordinator: RequestCoordinator = new DefaultRequestCoordinator(mahaService)
-=======
     val reportingRequest = ReportingRequest.enableDebug(reportingRequestResult.toOption.get)
 
     val bucketParams = BucketParams(UserInfo("uid", isInternal = true))
@@ -345,39 +329,12 @@
 
     val requestCoordinator: RequestCoordinator = DefaultRequestCoordinator(mahaService)
 
->>>>>>> ca50292a
-
-    val mahaRequestContext = MahaRequestContext(REGISTRY,
-      bucketParams,
-      reportingRequest,
-      jsonRequest.getBytes,
-      Map.empty, "rid", "uid")
-<<<<<<< HEAD
-
-    val timeShiftCuratorResult: ParRequest[CuratorResult] = requestCoordinator.execute(mahaRequestContext, mahaRequestLogHelper)
-
-    val timeShiftCuratorResultEither = timeShiftCuratorResult.resultMap((t: CuratorResult) => t)
-    timeShiftCuratorResultEither.fold((t: GeneralError) => {
-      fail(t.message)
-    },(curatorResult: CuratorResult) => {
-      assert(curatorResult.requestResultTry.isSuccess)
-      val expectedSet = Set(
-        "Row(Map(Total Marks Prev -> 4, Section ID -> 2, Total Marks Pct Change -> 5, Student ID -> 0, Total Marks -> 3, Class ID -> 1),ArrayBuffer(213, 200, 100, 125, 135, -7.41))",
-        "Row(Map(Total Marks Prev -> 4, Section ID -> 2, Total Marks Pct Change -> 5, Student ID -> 0, Total Marks -> 3, Class ID -> 1),ArrayBuffer(213, 198, 100, 180, 120, 50.0))",
-        "Row(Map(Total Marks Prev -> 4, Section ID -> 2, Total Marks Pct Change -> 5, Student ID -> 0, Total Marks -> 3, Class ID -> 1),ArrayBuffer(213, 199, 200, 175, 0, 100.0))"
-      )
-
-      var cnt = 0
-      curatorResult.requestResultTry.get.queryPipelineResult.rowList.foreach( row => {
-        println(row.toString)
-        assert(expectedSet.contains(row.toString))
-        cnt+=1
-      })
-
-      assert(expectedSet.size == cnt)
-    })
-
-=======
+
+    val mahaRequestContext = MahaRequestContext(REGISTRY,
+      bucketParams,
+      reportingRequest,
+      jsonRequest.getBytes,
+      Map.empty, "rid", "uid")
     val mahaRequestLogHelper = MahaRequestLogHelper(mahaRequestContext, mahaServiceConfig.mahaRequestLogWriter)
 
     val requestCoordinatorResult: Either[GeneralError, RequestCoordinatorResult] = requestCoordinator.execute(mahaRequestContext, mahaRequestLogHelper)
@@ -408,7 +365,6 @@
     assert(errCall.get() === 0)
     assert(sucCall.get() === 1)
     assert(result.isRight)
->>>>>>> ca50292a
   }
 
   test("Curator compare test") {
