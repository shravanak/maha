--- conflicted
+++ resolved
@@ -10,11 +10,7 @@
     <parent>
         <groupId>com.yahoo.maha</groupId>
         <artifactId>maha-parent</artifactId>
-<<<<<<< HEAD
-        <version>5.17-SNAPSHOT</version>
-=======
         <version>5.18-SNAPSHOT</version>
->>>>>>> 4bbe00f7
     </parent>
 
     <name>maha druid executor</name>
