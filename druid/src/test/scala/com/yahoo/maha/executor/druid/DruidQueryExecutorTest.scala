--- conflicted
+++ resolved
@@ -2042,8 +2042,6 @@
 
   }
 
-<<<<<<< HEAD
-=======
   test("Uncovered Interval response: should not fall back") {
 
     val jsonString =
@@ -2138,6 +2136,4 @@
         assert(expected.contains(row.toString))
     }
   }
-
->>>>>>> 9c0ce5e5
 }