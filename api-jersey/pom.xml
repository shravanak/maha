--- conflicted
+++ resolved
@@ -10,11 +10,7 @@
     <parent>
         <groupId>com.yahoo.maha</groupId>
         <artifactId>maha-parent</artifactId>
-<<<<<<< HEAD
-        <version>5.103-SNAPSHOT</version>
-=======
         <version>5.105-SNAPSHOT</version>
->>>>>>> 0c8ed73d
     </parent>
 
     <name>maha api-jersey</name>
