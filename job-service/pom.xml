--- conflicted
+++ resolved
@@ -8,11 +8,7 @@
     <parent>
         <groupId>com.yahoo.maha</groupId>
         <artifactId>maha-parent</artifactId>
-<<<<<<< HEAD
-        <version>5.180-SNAPSHOT</version>
-=======
-        <version>5.181-SNAPSHOT</version>
->>>>>>> 1a8bfe42
+        <version>5.182-SNAPSHOT</version>
     </parent>
 
     <name>maha job service</name>
